{
  "name": "nuxt-app",
  "private": true,
  "type": "module",
  "scripts": {
    "build": "nuxt build",
    "dev": "HOST=0.0.0.0 nuxt dev",
    "generate": "nuxt generate",
    "preview": "nuxt preview",
    "postinstall": "nuxt prepare",
    "test": "uvu -r tsx tests"
  },
  "dependencies": {
    "@nuxt/ui": "^3.2.0",
    "nuxt": "^3.17.7",
    "tailwindcss": "^4.1.11"
  },
  "packageManager": "pnpm@9.2.0",
  "devDependencies": {
<<<<<<< HEAD
    "@nuxtjs/tailwindcss": "^6.14.0",
    "tsx": "^4.20.3",
    "uvu": "^0.5.6"
  },
  "packageManager": "pnpm@9.2.0"
=======
    "@iconify-json/mdi": "^1.2.3"
  }
>>>>>>> 27ecfe24
}<|MERGE_RESOLUTION|>--- conflicted
+++ resolved
@@ -17,14 +17,6 @@
   },
   "packageManager": "pnpm@9.2.0",
   "devDependencies": {
-<<<<<<< HEAD
-    "@nuxtjs/tailwindcss": "^6.14.0",
-    "tsx": "^4.20.3",
-    "uvu": "^0.5.6"
-  },
-  "packageManager": "pnpm@9.2.0"
-=======
     "@iconify-json/mdi": "^1.2.3"
   }
->>>>>>> 27ecfe24
 }