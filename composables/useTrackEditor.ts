import { ref, computed, type Ref } from '#imports';
import { ROTATION_STEP } from './constants';

import { 
  renderTrackPiece, 
  findSnapPosition, 
  getConnectionIndicators,
  validateLayout,
<<<<<<< HEAD
  checkCollision,
  type TrackPiece,
  type GhostPiece, 
=======
  wouldOverlap,
  type TrackPiece,
  type GhostPiece,
>>>>>>> e3081eff
  type TrackPieceType,
  type ConnectionPoint
} from './trackPieces';

interface UseTrackEditorOptions {
  canvas: Ref<HTMLCanvasElement | null>;
  copyStatus: Ref<string>;
}

export function useTrackEditor({ canvas, copyStatus }: UseTrackEditorOptions) {
  const pieces = ref<TrackPiece[]>([]);
  const pieceCounts = computed(() => {
    const counts: Record<string, number> = {};
    for (const p of pieces.value) {
      if (!p.type) continue;
      counts[p.type] = (counts[p.type] || 0) + 1;
    }
    return counts;
  });
  const zoom = ref(1);
  let offsetX = 0;
  let offsetY = 0;
  const offsetPanX = ref(0);
  const offsetPanY = ref(0);
  const isPanning = ref(false);
  const panStartX = ref(0);
  const panStartY = ref(0);
  const selectedPieceType = ref<TrackPieceType>(null);
  const ghostPiece = ref<GhostPiece | null>(null);
  const snappedGhostPiece = ref<GhostPiece | null>(null); // Snapped version of ghost piece
  const draggingPiece = ref<TrackPiece | null>(null);
  let dragStartPiece: TrackPiece | null = null;
  const hoveredPiece = ref<TrackPiece | null>(null);
  const isDeleteMode = ref(false);
  const showConnectionPoints = ref(false); // Debug: show connection points
  const showInvalidZones = ref(false); // Debug: show invalid placement zones
  const lastMouseX = ref(0);
  const lastMouseY = ref(0);
  const historyStack = ref<TrackPiece[][]>([]);
  const hasDragged = ref(false); // Track if we've dragged during current mouse operation
  const isShiftPressed = ref(false); // Track if shift is being held
  const baseGridSize = 32;
  let ctx: CanvasRenderingContext2D | null = null;

  // Import auto-layout functionality
  const { generateAutoLayout: generateAutoLayoutPieces } = useAutoLayout();

  function getGridSize(): number {
    return baseGridSize * zoom.value;
  }

  function findPieceAtPosition(mouseX: number, mouseY: number): TrackPiece | null {
    for (const piece of pieces.value) {
      const [px, py] = toCanvasCoords(piece.x, piece.y);
      const dx = mouseX - px;
      const dy = mouseY - py;

      const localX = dx * Math.cos(-piece.rotation) - dy * Math.sin(-piece.rotation);
      const localY = dx * Math.sin(-piece.rotation) + dy * Math.cos(-piece.rotation);

      if (piece.type === 'straight') {
        if (Math.abs(localX) < 64 * zoom.value && Math.abs(localY) < 16 * zoom.value) {
          return piece;
        }
      } else if (piece.type === 'curve') {
        // For curve pieces, we need to check relative to the curve's arc center
        // The curve is offset by -radius from the piece center
        const offsetX = localX + 320 * zoom.value; // Add back the offset
        const offsetY = localY;
        
        const dist = Math.sqrt(offsetX ** 2 + offsetY ** 2);
        const angle = Math.atan2(offsetY, offsetX);
        
        // Normalize angle to 0-2π range
        const normalizedAngle = angle < 0 ? angle + 2 * Math.PI : angle;
        
        if (
          dist >= 300 * zoom.value &&  // Inner radius
          dist <= 340 * zoom.value &&  // Outer radius
          normalizedAngle >= 0 &&
          normalizedAngle <= ROTATION_STEP
        ) {
          return piece;
        }
      }
    }
    return null;
  }

  function toCanvasCoords(x: number, y: number): [number, number] {
    const gridSize = getGridSize();
    const el = canvas.value!;
    return [
      el.width / 2 + offsetPanX.value + x * gridSize,
      el.height / 2 + offsetPanY.value + y * gridSize,
    ];
  }

  function drawGrid(): void {
    const gridSize = getGridSize();
    if (!ctx || !canvas.value) return;

    ctx.strokeStyle = '#e0e0e0';
    ctx.lineWidth = 1;

    for (
      let x = -canvas.value.width;
      x < canvas.value.width * 2;
      x += gridSize
    ) {
      ctx.beginPath();
      ctx.moveTo(x + (offsetPanX.value % gridSize), 0);
      ctx.lineTo(x + (offsetPanX.value % gridSize), canvas.value.height);
      ctx.stroke();
    }

    for (
      let y = -canvas.value.height;
      y < canvas.value.height * 2;
      y += gridSize
    ) {
      ctx.beginPath();
      ctx.moveTo(0, y + (offsetPanY.value % gridSize));
      ctx.lineTo(canvas.value.width, y + (offsetPanY.value % gridSize));
      ctx.stroke();
    }
  }

  function drawTrackPiece(
    piece: TrackPiece,
    isGhost = false,
    isHovered = false,
    isInvalid = false
  ): void {
    if (!ctx) return;

    const [posX, posY] = toCanvasCoords(piece.x, piece.y);
    ctx.save();
    ctx.translate(posX, posY);
    ctx.rotate(piece.rotation);
    
    // Apply horizontal flip if the piece is flipped
    if (piece.flipped) {
      ctx.scale(-1, 1);
    }

    // Set alpha based on state
    if (isGhost) {
      ctx.globalAlpha = 0.4;
    } else if (isHovered && isDeleteMode.value) {
      ctx.globalAlpha = 0.7;
    } else {
      ctx.globalAlpha = 1;
    }

    // Render the track piece using the modular system
    renderTrackPiece(piece, {
      ctx,
      zoom: zoom.value,
      isGhost,
      isHovered,
      isDeleteMode: isDeleteMode.value,
      isInvalidPlacement: isInvalid
    });

    ctx.restore();
    ctx.globalAlpha = 1;
  }

  function drawGhostPiece(): void {
    if (!ghostPiece.value) return;

    // Draw the snapped version if available, otherwise the regular ghost
    const pieceToRender = snappedGhostPiece.value || ghostPiece.value;
    const overlaps = pieces.value.some((p) => wouldOverlap(pieceToRender, p));
    drawTrackPiece(pieceToRender, true, false, overlaps);
  }

  function drawInvalidZones(): void {
    if (!ctx || !ghostPiece.value) return;
    const gridSize = getGridSize();
    // Draw zone around the ghost piece itself using a consistent radius
    const ghostRadius = 3.5;
    const [gx, gy] = toCanvasCoords(ghostPiece.value.x, ghostPiece.value.y);
    ctx.save();
    ctx.globalAlpha = 0.2;
    ctx.fillStyle = 'rgba(0,0,255,0.2)';
    ctx.beginPath();
    ctx.arc(gx, gy, ghostRadius * gridSize, 0, Math.PI * 2);
    ctx.fill();
    ctx.restore();

    for (const p of pieces.value) {
      let radius = 3.5;
      const [cx, cy] = toCanvasCoords(p.x, p.y);
      ctx.save();
      ctx.globalAlpha = 0.2;
      ctx.fillStyle = 'rgba(0,0,255,0.3)';
      ctx.beginPath();
      ctx.arc(cx, cy, radius * gridSize, 0, Math.PI * 2);
      ctx.fill();
      ctx.restore();
    }
  }

  function drawConnectionPoints(): void {
    if (!ctx) return;
    
    // Get all connection points from all pieces
    const allConnections = getConnectionIndicators(pieces.value);
    
    // Draw each connection point
    for (const connection of allConnections) {
      const [canvasX, canvasY] = toCanvasCoords(connection.x, connection.y);
      
      ctx.save();
      
      // Draw connection point as a colored circle
      ctx.fillStyle = connection.type === 'male' ? '#ff0000' : '#0000ff'; // Red for male, blue for female
      ctx.beginPath();
      ctx.arc(canvasX, canvasY, 8, 0, Math.PI * 2);
      ctx.fill();
      
      // Draw angle indicator as a line
      ctx.strokeStyle = connection.type === 'male' ? '#ff0000' : '#0000ff';
      ctx.lineWidth = 2;
      ctx.beginPath();
      ctx.moveTo(canvasX, canvasY);
      ctx.lineTo(
        canvasX + Math.cos(connection.angle) * 20,
        canvasY + Math.sin(connection.angle) * 20
      );
      ctx.stroke();
      
      // Draw connection info text
      ctx.fillStyle = '#000000';
      ctx.font = '12px Arial';
      ctx.fillText(
        `${connection.type}`, 
        canvasX + 10, 
        canvasY - 10
      );
      
      ctx.restore();
    }
  }

  function redraw(): void {
    if (!ctx || !canvas.value) return;
    ctx.clearRect(0, 0, canvas.value.width, canvas.value.height);
    drawGrid();
    drawGhostPiece();
    if (showInvalidZones.value) {
      drawInvalidZones();
    }
    pieces.value.forEach((p) => {
      const isHovered = hoveredPiece.value === p;
      drawTrackPiece(p, false, isHovered);
    });
    
    // Draw connection points for debugging
    if (showConnectionPoints.value) {
      drawConnectionPoints();
    }
  }

  function saveHistoryIfChanged(): void {
    const last = historyStack.value[historyStack.value.length - 1];
    const current = JSON.stringify(pieces.value);
    if (!last || JSON.stringify(last) !== current) {
      historyStack.value.push(JSON.parse(current));
    }
  }

  function undoLastAction(): void {
    if (historyStack.value.length > 0) {
      pieces.value = historyStack.value.pop()!;
      redraw();
    }
  }

  function copyLayout(): void {
    const json = JSON.stringify(pieces.value, null, 2);
    
    // Check if clipboard API is available
    if (navigator.clipboard && navigator.clipboard.writeText) {
      navigator.clipboard
        .writeText(json)
        .then(() => {
          copyStatus.value = 'Copied!';
          setTimeout(() => (copyStatus.value = ''), 2000);
        })
        .catch((err) => {
          copyStatus.value = 'Failed to copy';
          console.error('Copy failed:', err);
          fallbackCopy(json);
        });
    } else {
      // Fallback for environments without clipboard API
      fallbackCopy(json);
    }
  }

  function fallbackCopy(text: string): void {
    try {
      // Create a temporary textarea element
      const textarea = document.createElement('textarea');
      textarea.value = text;
      textarea.style.position = 'fixed';
      textarea.style.opacity = '0';
      document.body.appendChild(textarea);
      textarea.select();
      document.execCommand('copy');
      document.body.removeChild(textarea);
      
      copyStatus.value = 'Copied!';
      setTimeout(() => (copyStatus.value = ''), 2000);
    } catch (err) {
      console.error('Fallback copy failed:', err);
      copyStatus.value = 'Copy failed - please copy manually';
      setTimeout(() => (copyStatus.value = ''), 3000);
    }
  }

  function addStraight(): void {
    selectedPieceType.value = 'straight';
    
    // Use current mouse position without grid snapping
    const gridSize = getGridSize();
    const [canvasCenterX, canvasCenterY] = toCanvasCoords(0, 0);
    const mouseX = (lastMouseX.value - canvasCenterX) / gridSize;
    const mouseY = (lastMouseY.value - canvasCenterY) / gridSize;
    
    ghostPiece.value = { 
      x: mouseX, 
      y: mouseY, 
      type: 'straight', 
      rotation: 0,
      flipped: false
    };
    isDeleteMode.value = false;
    hoveredPiece.value = null;
    redraw();
  }

  function addCurve(): void {
    selectedPieceType.value = 'curve';
    
    // Use current mouse position without grid snapping
    const gridSize = getGridSize();
    const [canvasCenterX, canvasCenterY] = toCanvasCoords(0, 0);
    const mouseX = (lastMouseX.value - canvasCenterX) / gridSize;
    const mouseY = (lastMouseY.value - canvasCenterY) / gridSize;
    
    ghostPiece.value = { 
      x: mouseX, 
      y: mouseY, 
      type: 'curve', 
      rotation: 0,
      flipped: false
    };
    isDeleteMode.value = false;
    hoveredPiece.value = null;
    redraw();
  }

  function clearSelection(): void {
    selectedPieceType.value = null;
    ghostPiece.value = null;
    snappedGhostPiece.value = null;
    isDeleteMode.value = false;
    hoveredPiece.value = null;
  }

  function enableDeleteMode(): void {
    isDeleteMode.value = true;
    selectedPieceType.value = null;
    ghostPiece.value = null;
    snappedGhostPiece.value = null;
    hoveredPiece.value = null;
    redraw();
  }

  function deletePiece(piece: TrackPiece): void {
    const index = pieces.value.indexOf(piece);
    if (index > -1) {
      saveHistoryIfChanged();
      pieces.value.splice(index, 1);
      hoveredPiece.value = null;
      redraw();
    }
  }

  function clearPieces(): void {
    pieces.value = [];
    redraw();
  }

  function resizeCanvas(): void {
    if (!canvas.value) return;
    canvas.value.width = window.innerWidth;
    canvas.value.height = window.innerHeight;
    redraw();
  }

  function handleMouseDown(e: MouseEvent): void {
    if (!canvas.value) return;
    const rect = canvas.value.getBoundingClientRect();
    const mouseX = e.clientX - rect.left;
    const mouseY = e.clientY - rect.top;
    const gridSize = getGridSize();

    // Reset drag tracking
    hasDragged.value = false;

    // Don't allow dragging in delete mode
    if (isDeleteMode.value) return;

    isPanning.value = true;
    panStartX.value = mouseX;
    panStartY.value = mouseY;

    const pieceAtPosition = findPieceAtPosition(mouseX, mouseY);
    if (pieceAtPosition) {
      draggingPiece.value = pieceAtPosition;
      dragStartPiece = { ...pieceAtPosition };
      const [px, py] = toCanvasCoords(pieceAtPosition.x, pieceAtPosition.y);
      offsetX = (mouseX - px) / gridSize;
      offsetY = (mouseY - py) / gridSize;
      isPanning.value = false;
    }
    
    saveHistoryIfChanged();
  }

  function handleMouseMove(e: MouseEvent): void {
    if (!canvas.value) return;
    const rect = canvas.value.getBoundingClientRect();
    const mouseX = e.clientX - rect.left;
    const mouseY = e.clientY - rect.top;
    lastMouseX.value = mouseX;
    lastMouseY.value = mouseY;

    const gridSize = getGridSize();

    // Track if we've moved the mouse (indicating a drag)
    if (isPanning.value || draggingPiece.value) {
      hasDragged.value = true;
    }

    // Update cursor style based on mode
    if (isDeleteMode.value) {
      canvas.value.style.cursor = 'crosshair';
      // Update hovered piece for delete mode
      const pieceUnderMouse = findPieceAtPosition(mouseX, mouseY);
      if (hoveredPiece.value !== pieceUnderMouse) {
        hoveredPiece.value = pieceUnderMouse;
        redraw();
      }
    } else {
      canvas.value.style.cursor = draggingPiece.value ? 'grabbing' : 'default';
    }

    if (ghostPiece.value && !isDeleteMode.value) {
      updateGhostPiecePosition(mouseX, mouseY);
      redraw();
    }

    if (draggingPiece.value && !isDeleteMode.value) {
      const [px, py] = toCanvasCoords(0, 0);
      // Remove grid snapping for dragged pieces - use exact mouse coordinates
      const exactX = (mouseX - px) / gridSize - offsetX;
      const exactY = (mouseY - py) / gridSize - offsetY;
      draggingPiece.value.x = exactX;
      draggingPiece.value.y = exactY;

      // Attempt piece-to-piece snapping while dragging
      if (!isShiftPressed.value) {
        const others = pieces.value.filter(p => p !== draggingPiece.value);
        const snapDist = 20 / getGridSize();
        const snap = findSnapPosition(draggingPiece.value, others, snapDist);
        if (snap) {
          const candidate = {
            ...draggingPiece.value,
            x: snap.position.x,
            y: snap.position.y,
            rotation: snap.rotation,
            flipped:
              snap.flipped !== undefined
                ? snap.flipped
                : draggingPiece.value.flipped,
          } as TrackPiece;

          if (!checkCollision(candidate, others)) {
            Object.assign(draggingPiece.value, candidate);
          }
        }
      }

      redraw();
    } else if (isPanning.value) {
      offsetPanX.value += mouseX - panStartX.value;
      offsetPanY.value += mouseY - panStartY.value;
      panStartX.value = mouseX;
      panStartY.value = mouseY;
      redraw();
    }
  }

  function handleMouseUp(e: MouseEvent): void {
    if (draggingPiece.value) {
      const overlap = pieces.value.some(
        (p) => p !== draggingPiece.value && wouldOverlap(draggingPiece.value!, p)
      );
      if (overlap && dragStartPiece) {
        draggingPiece.value.x = dragStartPiece.x;
        draggingPiece.value.y = dragStartPiece.y;
        draggingPiece.value.rotation = dragStartPiece.rotation;
        draggingPiece.value.flipped = dragStartPiece.flipped;
      }
      draggingPiece.value = null;
      dragStartPiece = null;
      saveHistoryIfChanged();
    }
    isPanning.value = false;
    
    // Don't place pieces if we were dragging (panning or moving pieces)
    if (hasDragged.value) return;
    
    if (!canvas.value) return;
    const rect = canvas.value.getBoundingClientRect();
    const mouseX = e.clientX - rect.left;
    const mouseY = e.clientY - rect.top;

    // Handle delete mode
    if (isDeleteMode.value) {
      const pieceToDelete = findPieceAtPosition(mouseX, mouseY);
      if (pieceToDelete) {
        deletePiece(pieceToDelete);
      }
      return;
    }

    // Handle normal piece placement
    if (!selectedPieceType.value) return;
    
    // Calculate grid position
    const gridSize = getGridSize();
    const [centerX, centerY] = toCanvasCoords(0, 0);
    const x = Math.round((mouseX - centerX) / gridSize);
    const y = Math.round((mouseY - centerY) / gridSize);
    
    // Create piece to place - use snapped position if available, otherwise use calculated position
    let pieceToPlace: TrackPiece;
    
    if (snappedGhostPiece.value) {
      // Use snapped position
      pieceToPlace = {
        ...snappedGhostPiece.value
      };
    } else if (ghostPiece.value) {
      // Use regular ghost position
      pieceToPlace = {
        ...ghostPiece.value
      };
    } else {
      // Create new piece at cursor position
      pieceToPlace = {
        x,
        y,
        type: selectedPieceType.value,
        rotation: 0,
        flipped: false
      };
    }
    
    // Prevent placing pieces on top of existing ones
    const overlaps = pieces.value.some(p => wouldOverlap(pieceToPlace, p));
    if (overlaps) {
      console.warn('Piece overlaps with an existing piece, placement aborted');
      return;
    }

    pieces.value.push(pieceToPlace);
    
    // Update ghost piece for next placement
    ghostPiece.value = {
      x,
      y,
      type: selectedPieceType.value,
      rotation: ghostPiece.value?.rotation || 0,
      flipped: ghostPiece.value?.flipped || false
    };
    
    // Update ghost piece position and snapping
    updateGhostPiecePosition(mouseX, mouseY);
    redraw();
  }

  function handleWheel(e: WheelEvent): void {
    e.preventDefault();
    const delta = e.deltaY > 0 ? 1 : e.deltaY < 0 ? -1 : 0;
    if (delta < 0) {
      zoom.value = Math.min(zoom.value * 1.1, 4);
    } else {
      zoom.value = Math.max(zoom.value / 1.1, 0.25);
    }
    redraw();
  }

  function handleKeyDown(e: KeyboardEvent): void {
    // Handle view controls (zoom reset, undo)
    if (handleViewControls(e)) return;
    
    // Handle piece placement (S, C, D keys)
    if (handlePiecePlacement(e)) return;
    
    // Handle piece rotation
    if (handleGhostPieceRotation(e)) return;
    if (handleDraggedPieceRotation(e)) return;
    
    // Handle piece flipping
    if (handleGhostPieceFlip(e)) return;
    if (handleDraggedPieceFlip(e)) return;
    
    // Handle escape key for dragged pieces
    if (handleDraggedPieceEscape(e)) return;
    
    // Handle clear selection
    if (e.key === 'Escape') {
      clearSelection();
      return;
    }
    
    // Handle debug connection points toggle
    if (e.key === 'q' || e.key === 'Q') {
      showConnectionPoints.value = !showConnectionPoints.value;
      redraw();
      return;
    }

    // Handle invalid zone debug toggle
    if (e.key === 'b' || e.key === 'B') {
      showInvalidZones.value = !showInvalidZones.value;
      redraw();
      return;
    }
    
    // Handle shift key for disabling snapping
    if (e.key === 'Shift') {
      isShiftPressed.value = true;
    }
  }

  function handleDraggedPieceRotation(e: KeyboardEvent): boolean {
    if (!draggingPiece.value || (e.key !== 'r' && e.key !== 'R')) {
      return false;
    }
<<<<<<< HEAD
    
    draggingPiece.value.rotation =
      (draggingPiece.value.rotation + ROTATION_STEP) % (2 * Math.PI);
=======

    const rotationStep = draggingPiece.value.type === 'curve' ? Math.PI / 8 : Math.PI / 2;
    const originalRotation = draggingPiece.value.rotation;
    draggingPiece.value.rotation = (draggingPiece.value.rotation + rotationStep) % (2 * Math.PI);
    const overlap = pieces.value.some(
      (p) => p !== draggingPiece.value && wouldOverlap(draggingPiece.value!, p)
    );
    if (overlap) {
      draggingPiece.value.rotation = originalRotation;
    }
>>>>>>> e3081eff
    redraw();
    return true;
  }

  function handleDraggedPieceEscape(e: KeyboardEvent): boolean {
    if (!draggingPiece.value || e.key !== 'Escape') {
      return false;
    }
    
    clearSelection();
    return true;
  }

  function handleGhostPieceRotation(e: KeyboardEvent): boolean {
    if (!ghostPiece.value || (e.key !== 'r' && e.key !== 'R')) {
      return false;
    }
    
    const direction = e.shiftKey ? -1 : 1;

    ghostPiece.value.rotation =
      (ghostPiece.value.rotation + direction * ROTATION_STEP + 2 * Math.PI) % (2 * Math.PI);
    redraw();
    return true;
  }

  function handleDraggedPieceFlip(e: KeyboardEvent): boolean {
    if (!draggingPiece.value || (e.key !== 'f' && e.key !== 'F')) {
      return false;
    }

    const originalFlipped = draggingPiece.value.flipped;
    draggingPiece.value.flipped = !draggingPiece.value.flipped;
    const overlap = pieces.value.some(
      (p) => p !== draggingPiece.value && wouldOverlap(draggingPiece.value!, p)
    );
    if (overlap) {
      draggingPiece.value.flipped = originalFlipped;
    }
    redraw();
    return true;
  }

  function handleGhostPieceFlip(e: KeyboardEvent): boolean {
    if (!ghostPiece.value || (e.key !== 'f' && e.key !== 'F')) {
      return false;
    }
    
    ghostPiece.value.flipped = !ghostPiece.value.flipped;
    redraw();
    return true;
  }

  function handlePiecePlacement(e: KeyboardEvent): boolean {
    const pieceTypeMap: Record<string, TrackPieceType> = {
      's': 'straight',
      'S': 'straight',
      'c': 'curve',
      'C': 'curve',
      'd': null, // Delete mode
      'D': null, // Delete mode
      'Escape': null
    };
    
    const newPieceType = pieceTypeMap[e.key];
    if (newPieceType === undefined) {
      return false;
    }
    
    // Handle delete mode
    if (e.key === 'd' || e.key === 'D') {
      enableDeleteMode();
      return true;
    }
    
    // Use current mouse position without grid snapping
    const gridSize = getGridSize();
    const [canvasCenterX, canvasCenterY] = toCanvasCoords(0, 0);
    const mouseX = (lastMouseX.value - canvasCenterX) / gridSize;
    const mouseY = (lastMouseY.value - canvasCenterY) / gridSize;
    
    // Update selection and ghost piece
    selectedPieceType.value = newPieceType;
    isDeleteMode.value = false;
    hoveredPiece.value = null;
    ghostPiece.value = {
      x: mouseX,
      y: mouseY,
      type: newPieceType,
      rotation: 0,
      flipped: false,
    };
    
    redraw();
    return true;
  }

  function handleKeyUp(e: KeyboardEvent): void {
    // Track shift key state
    isShiftPressed.value = e.shiftKey;
  }

  function handleViewControls(e: KeyboardEvent): boolean {
    const isMac = navigator.userAgent.toLowerCase().indexOf('mac') !== -1;
    const isMetaOrCtrl = isMac ? e.metaKey : e.ctrlKey;
    
    // Handle zoom reset (Cmd/Ctrl + 0)
    if (isMetaOrCtrl && e.key === '0') {
      e.preventDefault();
      zoom.value = 1;
      offsetPanX.value = 0;
      offsetPanY.value = 0;
      redraw();
      return true;
    }
    
    // Handle undo (Cmd/Ctrl + Z)
    if (isMetaOrCtrl && e.key === 'z') {
      e.preventDefault();
      undoLastAction();
      return true;
    }
    
    return false;
  }

  function initCanvas(): void {
    const el = canvas.value;
    if (!el) return;
    ctx = el.getContext('2d');

    el.addEventListener('mousedown', handleMouseDown);
    el.addEventListener('mousemove', handleMouseMove);
    el.addEventListener('mouseup', handleMouseUp);
    el.addEventListener('wheel', handleWheel, { passive: false });
    window.addEventListener('keyup', handleKeyUp);
    resizeCanvas();
    window.addEventListener('resize', resizeCanvas);
    redraw();
  }

  function cleanup(): void {
    const el = canvas.value;
    if (!el) return;
    el.removeEventListener('mousedown', handleMouseDown);
    el.removeEventListener('mousemove', handleMouseMove);
    el.removeEventListener('mouseup', handleMouseUp);
    el.removeEventListener('wheel', handleWheel);
    window.removeEventListener('keyup', handleKeyUp);
    window.removeEventListener('resize', resizeCanvas);
  }

  function generateAutoLayout(straightCount: number, curveCount: number): void {
    // Clear existing pieces and save to history
    saveHistoryIfChanged();
    pieces.value = [];
    
    // Generate new layout using the auto-layout composable
    const newPieces = generateAutoLayoutPieces(straightCount, curveCount);
    pieces.value = newPieces;
    
    // Center the view on the generated layout
    offsetPanX.value = 0;
    offsetPanY.value = 0;
    
    redraw();
  }
  
  function loadLayout(jsonData: string): void {
    try {
      const parsedPieces = JSON.parse(jsonData);
      
      // Validate the data structure
      if (!Array.isArray(parsedPieces)) {
        throw new Error('Invalid layout data: expected an array');
      }
      
      // Validate each piece has required properties
      for (const piece of parsedPieces) {
        if (typeof piece.x !== 'number' || typeof piece.y !== 'number' || 
            !piece.type || typeof piece.rotation !== 'number') {
          throw new Error('Invalid piece data: missing required properties');
        }
        
        if (piece.type !== 'straight' && piece.type !== 'curve') {
          throw new Error(`Invalid piece type: ${piece.type}`);
        }
      }
      
      // Save current state to history before loading
      saveHistoryIfChanged();
      
      // Load the new layout
      pieces.value = parsedPieces.map(piece => ({
        x: piece.x,
        y: piece.y,
        type: piece.type,
        rotation: piece.rotation,
        flipped: piece.flipped || false
      }));
      
      // Validate the loaded layout
      const validation = validateLayout(pieces.value);
      if (!validation.isValid) {
        console.error('⚠️ Loaded layout has validation errors:', validation.errors);
        copyStatus.value = `Layout loaded with ${validation.errors.length} validation errors - check console`;
        setTimeout(() => (copyStatus.value = ''), 4000);
      } else {
        copyStatus.value = 'Layout loaded and validated!';
        setTimeout(() => (copyStatus.value = ''), 2000);
      }
      
      // Center the view on the loaded layout
      offsetPanX.value = 0;
      offsetPanY.value = 0;
      
      redraw();
      
    } catch (err) {
      console.error('Failed to load layout:', err);
      copyStatus.value = 'Invalid layout data';
      setTimeout(() => (copyStatus.value = ''), 3000);
    }
  }

  function updateGhostPiecePosition(mouseX: number, mouseY: number): void {
    if (!ghostPiece.value || isDeleteMode.value) return;
    
    const gridSize = getGridSize();
    const [px, py] = toCanvasCoords(0, 0);
    // Direct mouse position conversion to grid coordinates (no grid snapping)
    const newX = (mouseX - px) / gridSize;
    const newY = (mouseY - py) / gridSize;
    
    // Update the base ghost piece position with exact mouse coordinates
    ghostPiece.value.x = newX;
    ghostPiece.value.y = newY;
    
    // Check for piece-to-piece snapping (independent of grid)
    // Use a more generous snap distance to make snapping actually work
    const snapResult = !isShiftPressed.value ? findSnapPosition(ghostPiece.value, pieces.value, 2.0) : null;
    
    if (snapResult) {
      // Create snapped version, preserving user's flip state if snap doesn't require a flip
      snappedGhostPiece.value = {
        ...ghostPiece.value,
        x: snapResult.position.x,
        y: snapResult.position.y,
        rotation: snapResult.rotation,
        flipped: snapResult.flipped !== undefined ? snapResult.flipped : ghostPiece.value.flipped
      };
    } else {
      // No snap found, use regular ghost piece
      snappedGhostPiece.value = null;
    }
  }

  return {
    pieces,
    ghostPiece,
    snappedGhostPiece,
    draggingPiece,
    hoveredPiece,
    selectedPieceType,
    isDeleteMode,
    showConnectionPoints,
    showInvalidZones,
    historyStack,
    isPanning,
    panStartX,
    panStartY,
    lastMouseX,
    lastMouseY,
    addStraight,
    addCurve,
    enableDeleteMode,
    clearSelection,
    clearPieces,
    undoLastAction,
    copyLayout,
    handleKeyDown,
    initCanvas,
    cleanup,
    generateAutoLayout,
    loadLayout,
    pieceCounts,
  };
}<|MERGE_RESOLUTION|>--- conflicted
+++ resolved
@@ -6,15 +6,10 @@
   findSnapPosition, 
   getConnectionIndicators,
   validateLayout,
-<<<<<<< HEAD
   checkCollision,
   type TrackPiece,
   type GhostPiece, 
-=======
   wouldOverlap,
-  type TrackPiece,
-  type GhostPiece,
->>>>>>> e3081eff
   type TrackPieceType,
   type ConnectionPoint
 } from './trackPieces';
@@ -673,22 +668,16 @@
     if (!draggingPiece.value || (e.key !== 'r' && e.key !== 'R')) {
       return false;
     }
-<<<<<<< HEAD
     
     draggingPiece.value.rotation =
       (draggingPiece.value.rotation + ROTATION_STEP) % (2 * Math.PI);
-=======
-
-    const rotationStep = draggingPiece.value.type === 'curve' ? Math.PI / 8 : Math.PI / 2;
     const originalRotation = draggingPiece.value.rotation;
-    draggingPiece.value.rotation = (draggingPiece.value.rotation + rotationStep) % (2 * Math.PI);
     const overlap = pieces.value.some(
       (p) => p !== draggingPiece.value && wouldOverlap(draggingPiece.value!, p)
     );
     if (overlap) {
       draggingPiece.value.rotation = originalRotation;
     }
->>>>>>> e3081eff
     redraw();
     return true;
   }
