import { ref, computed, type Ref } from '#imports';
import { ROTATION_STEP } from './constants';

import { 
  renderTrackPiece, 
  findSnapPosition, 
  getConnectionIndicators,
  validateLayout,
<<<<<<< HEAD
  wouldOverlap,
  getConnectedPieces,
=======
  checkCollision,
>>>>>>> baccd4ff
  type TrackPiece,
  type GhostPiece, 
  wouldOverlap,
  type TrackPieceType,
  type ConnectionPoint
} from './trackPieces';

interface UseTrackEditorOptions {
  canvas: Ref<HTMLCanvasElement | null>;
  copyStatus: Ref<string>;
}

export function useTrackEditor({ canvas, copyStatus }: UseTrackEditorOptions) {
  const pieces = ref<TrackPiece[]>([]);
  const pieceCounts = computed(() => {
    const counts: Record<string, number> = {};
    for (const p of pieces.value) {
      if (!p.type) continue;
      counts[p.type] = (counts[p.type] || 0) + 1;
    }
    return counts;
  });
  const zoom = ref(1);
  let offsetX = 0;
  let offsetY = 0;
  const offsetPanX = ref(0);
  const offsetPanY = ref(0);
  const isPanning = ref(false);
  const panStartX = ref(0);
  const panStartY = ref(0);
  const selectedPieceType = ref<TrackPieceType>(null);
  const ghostPiece = ref<GhostPiece | null>(null);
  const snappedGhostPiece = ref<GhostPiece | null>(null); // Snapped version of ghost piece
  const draggingPiece = ref<TrackPiece | null>(null);
  const draggingGroup = ref<TrackPiece[] | null>(null);
  let dragGroupAnchor: TrackPiece | null = null;
  const groupRelativeOffsets = new Map<TrackPiece, { dx: number; dy: number }>();
  const groupStartPositions = new Map<TrackPiece, TrackPiece>();
  let groupOffsetX = 0;
  let groupOffsetY = 0;
  let groupHoldTimeout: ReturnType<typeof setTimeout> | null = null;
  let dragStartPiece: TrackPiece | null = null;
  const hoveredPiece = ref<TrackPiece | null>(null);
  const isDeleteMode = ref(false);
  const showConnectionPoints = ref(false); // Debug: show connection points
  const showInvalidZones = ref(false); // Debug: show invalid placement zones
  const lastMouseX = ref(0);
  const lastMouseY = ref(0);
  const historyStack = ref<TrackPiece[][]>([]);
  const hasDragged = ref(false); // Track if we've dragged during current mouse operation
  const isShiftPressed = ref(false); // Track if shift is being held
  const baseGridSize = 32;
  let ctx: CanvasRenderingContext2D | null = null;

  // Import auto-layout functionality
  const { generateAutoLayout: generateAutoLayoutPieces } = useAutoLayout();

  function getGridSize(): number {
    return baseGridSize * zoom.value;
  }

  function findPieceAtPosition(mouseX: number, mouseY: number): TrackPiece | null {
    for (const piece of pieces.value) {
      const [px, py] = toCanvasCoords(piece.x, piece.y);
      const dx = mouseX - px;
      const dy = mouseY - py;

      const localX = dx * Math.cos(-piece.rotation) - dy * Math.sin(-piece.rotation);
      const localY = dx * Math.sin(-piece.rotation) + dy * Math.cos(-piece.rotation);

      if (piece.type === 'straight') {
        if (Math.abs(localX) < 64 * zoom.value && Math.abs(localY) < 16 * zoom.value) {
          return piece;
        }
      } else if (piece.type === 'curve') {
        // For curve pieces, we need to check relative to the curve's arc center
        // The curve is offset by -radius from the piece center
        const offsetX = localX + 320 * zoom.value; // Add back the offset
        const offsetY = localY;
        
        const dist = Math.sqrt(offsetX ** 2 + offsetY ** 2);
        const angle = Math.atan2(offsetY, offsetX);
        
        // Normalize angle to 0-2π range
        const normalizedAngle = angle < 0 ? angle + 2 * Math.PI : angle;
        
        if (
          dist >= 300 * zoom.value &&  // Inner radius
          dist <= 340 * zoom.value &&  // Outer radius
          normalizedAngle >= 0 &&
          normalizedAngle <= ROTATION_STEP
        ) {
          return piece;
        }
      }
    }
    return null;
  }

  function toCanvasCoords(x: number, y: number): [number, number] {
    const gridSize = getGridSize();
    const el = canvas.value!;
    return [
      el.width / 2 + offsetPanX.value + x * gridSize,
      el.height / 2 + offsetPanY.value + y * gridSize,
    ];
  }

  function drawGrid(): void {
    const gridSize = getGridSize();
    if (!ctx || !canvas.value) return;

    ctx.strokeStyle = '#e0e0e0';
    ctx.lineWidth = 1;

    for (
      let x = -canvas.value.width;
      x < canvas.value.width * 2;
      x += gridSize
    ) {
      ctx.beginPath();
      ctx.moveTo(x + (offsetPanX.value % gridSize), 0);
      ctx.lineTo(x + (offsetPanX.value % gridSize), canvas.value.height);
      ctx.stroke();
    }

    for (
      let y = -canvas.value.height;
      y < canvas.value.height * 2;
      y += gridSize
    ) {
      ctx.beginPath();
      ctx.moveTo(0, y + (offsetPanY.value % gridSize));
      ctx.lineTo(canvas.value.width, y + (offsetPanY.value % gridSize));
      ctx.stroke();
    }
  }

  function drawTrackPiece(
    piece: TrackPiece,
    isGhost = false,
    isHovered = false,
    isInvalid = false
  ): void {
    if (!ctx) return;

    const [posX, posY] = toCanvasCoords(piece.x, piece.y);
    ctx.save();
    ctx.translate(posX, posY);
    ctx.rotate(piece.rotation);
    
    // Apply horizontal flip if the piece is flipped
    if (piece.flipped) {
      ctx.scale(-1, 1);
    }

    // Set alpha based on state
    if (isGhost) {
      ctx.globalAlpha = 0.4;
    } else if (isHovered && isDeleteMode.value) {
      ctx.globalAlpha = 0.7;
    } else {
      ctx.globalAlpha = 1;
    }

    // Render the track piece using the modular system
    renderTrackPiece(piece, {
      ctx,
      zoom: zoom.value,
      isGhost,
      isHovered,
      isDeleteMode: isDeleteMode.value,
      isInvalidPlacement: isInvalid
    });

    ctx.restore();
    ctx.globalAlpha = 1;
  }

  function drawGhostPiece(): void {
    if (!ghostPiece.value) return;

    // Draw the snapped version if available, otherwise the regular ghost
    const pieceToRender = snappedGhostPiece.value || ghostPiece.value;
    const overlaps = pieces.value.some((p) => wouldOverlap(pieceToRender, p));
    drawTrackPiece(pieceToRender, true, false, overlaps);
  }

  function drawInvalidZones(): void {
    if (!ctx || !ghostPiece.value) return;
    const gridSize = getGridSize();
    // Draw zone around the ghost piece itself using a consistent radius
    const ghostRadius = 3.5;
    const [gx, gy] = toCanvasCoords(ghostPiece.value.x, ghostPiece.value.y);
    ctx.save();
    ctx.globalAlpha = 0.2;
    ctx.fillStyle = 'rgba(0,0,255,0.2)';
    ctx.beginPath();
    ctx.arc(gx, gy, ghostRadius * gridSize, 0, Math.PI * 2);
    ctx.fill();
    ctx.restore();

    for (const p of pieces.value) {
      let radius = 3.5;
      const [cx, cy] = toCanvasCoords(p.x, p.y);
      ctx.save();
      ctx.globalAlpha = 0.2;
      ctx.fillStyle = 'rgba(0,0,255,0.3)';
      ctx.beginPath();
      ctx.arc(cx, cy, radius * gridSize, 0, Math.PI * 2);
      ctx.fill();
      ctx.restore();
    }
  }

  function drawConnectionPoints(): void {
    if (!ctx) return;
    
    // Get all connection points from all pieces
    const allConnections = getConnectionIndicators(pieces.value);
    
    // Draw each connection point
    for (const connection of allConnections) {
      const [canvasX, canvasY] = toCanvasCoords(connection.x, connection.y);
      
      ctx.save();
      
      // Draw connection point as a colored circle
      ctx.fillStyle = connection.type === 'male' ? '#ff0000' : '#0000ff'; // Red for male, blue for female
      ctx.beginPath();
      ctx.arc(canvasX, canvasY, 8, 0, Math.PI * 2);
      ctx.fill();
      
      // Draw angle indicator as a line
      ctx.strokeStyle = connection.type === 'male' ? '#ff0000' : '#0000ff';
      ctx.lineWidth = 2;
      ctx.beginPath();
      ctx.moveTo(canvasX, canvasY);
      ctx.lineTo(
        canvasX + Math.cos(connection.angle) * 20,
        canvasY + Math.sin(connection.angle) * 20
      );
      ctx.stroke();
      
      // Draw connection info text
      ctx.fillStyle = '#000000';
      ctx.font = '12px Arial';
      ctx.fillText(
        `${connection.type}`, 
        canvasX + 10, 
        canvasY - 10
      );
      
      ctx.restore();
    }
  }

  function startGroupDrag(anchor: TrackPiece, mouseX: number, mouseY: number): void {
    const connected = getConnectedPieces(anchor, pieces.value);
    if (connected.length <= 1) return;
    draggingGroup.value = connected;
    dragGroupAnchor = anchor;
    groupRelativeOffsets.clear();
    groupStartPositions.clear();
    const gridSize = getGridSize();
    const [px, py] = toCanvasCoords(anchor.x, anchor.y);
    groupOffsetX = (mouseX - px) / gridSize;
    groupOffsetY = (mouseY - py) / gridSize;
    for (const p of connected) {
      groupRelativeOffsets.set(p, { dx: p.x - anchor.x, dy: p.y - anchor.y });
      groupStartPositions.set(p, { ...p });
    }
    draggingPiece.value = null;
    groupHoldTimeout = null;
    redraw();
  }

  function redraw(): void {
    if (!ctx || !canvas.value) return;
    ctx.clearRect(0, 0, canvas.value.width, canvas.value.height);
    drawGrid();
    drawGhostPiece();
    if (showInvalidZones.value) {
      drawInvalidZones();
    }
    pieces.value.forEach((p) => {
      const isHovered = hoveredPiece.value === p;
      const inGroup = draggingGroup.value?.includes(p) ?? false;
      drawTrackPiece(p, inGroup, isHovered && !inGroup);
    });
    
    // Draw connection points for debugging
    if (showConnectionPoints.value) {
      drawConnectionPoints();
    }
  }

  function saveHistoryIfChanged(): void {
    const last = historyStack.value[historyStack.value.length - 1];
    const current = JSON.stringify(pieces.value);
    if (!last || JSON.stringify(last) !== current) {
      historyStack.value.push(JSON.parse(current));
    }
  }

  function undoLastAction(): void {
    if (historyStack.value.length > 0) {
      pieces.value = historyStack.value.pop()!;
      redraw();
    }
  }

  function copyLayout(): void {
    const json = JSON.stringify(pieces.value, null, 2);
    
    // Check if clipboard API is available
    if (navigator.clipboard && navigator.clipboard.writeText) {
      navigator.clipboard
        .writeText(json)
        .then(() => {
          copyStatus.value = 'Copied!';
          setTimeout(() => (copyStatus.value = ''), 2000);
        })
        .catch((err) => {
          copyStatus.value = 'Failed to copy';
          console.error('Copy failed:', err);
          fallbackCopy(json);
        });
    } else {
      // Fallback for environments without clipboard API
      fallbackCopy(json);
    }
  }

  function fallbackCopy(text: string): void {
    try {
      // Create a temporary textarea element
      const textarea = document.createElement('textarea');
      textarea.value = text;
      textarea.style.position = 'fixed';
      textarea.style.opacity = '0';
      document.body.appendChild(textarea);
      textarea.select();
      document.execCommand('copy');
      document.body.removeChild(textarea);
      
      copyStatus.value = 'Copied!';
      setTimeout(() => (copyStatus.value = ''), 2000);
    } catch (err) {
      console.error('Fallback copy failed:', err);
      copyStatus.value = 'Copy failed - please copy manually';
      setTimeout(() => (copyStatus.value = ''), 3000);
    }
  }

  function addStraight(): void {
    selectedPieceType.value = 'straight';
    
    // Use current mouse position without grid snapping
    const gridSize = getGridSize();
    const [canvasCenterX, canvasCenterY] = toCanvasCoords(0, 0);
    const mouseX = (lastMouseX.value - canvasCenterX) / gridSize;
    const mouseY = (lastMouseY.value - canvasCenterY) / gridSize;
    
    ghostPiece.value = { 
      x: mouseX, 
      y: mouseY, 
      type: 'straight', 
      rotation: 0,
      flipped: false
    };
    isDeleteMode.value = false;
    hoveredPiece.value = null;
    redraw();
  }

  function addCurve(): void {
    selectedPieceType.value = 'curve';
    
    // Use current mouse position without grid snapping
    const gridSize = getGridSize();
    const [canvasCenterX, canvasCenterY] = toCanvasCoords(0, 0);
    const mouseX = (lastMouseX.value - canvasCenterX) / gridSize;
    const mouseY = (lastMouseY.value - canvasCenterY) / gridSize;
    
    ghostPiece.value = { 
      x: mouseX, 
      y: mouseY, 
      type: 'curve', 
      rotation: 0,
      flipped: false
    };
    isDeleteMode.value = false;
    hoveredPiece.value = null;
    redraw();
  }

  function clearSelection(): void {
    selectedPieceType.value = null;
    ghostPiece.value = null;
    snappedGhostPiece.value = null;
    isDeleteMode.value = false;
    hoveredPiece.value = null;
    if (draggingPiece.value) {
      draggingPiece.value = null;
    }
    if (draggingGroup.value) {
      draggingGroup.value = null;
      dragGroupAnchor = null;
      groupRelativeOffsets.clear();
      groupStartPositions.clear();
    }
    if (groupHoldTimeout) {
      clearTimeout(groupHoldTimeout);
      groupHoldTimeout = null;
    }
  }

  function enableDeleteMode(): void {
    isDeleteMode.value = true;
    selectedPieceType.value = null;
    ghostPiece.value = null;
    snappedGhostPiece.value = null;
    hoveredPiece.value = null;
    redraw();
  }

  function deletePiece(piece: TrackPiece): void {
    const index = pieces.value.indexOf(piece);
    if (index > -1) {
      saveHistoryIfChanged();
      pieces.value.splice(index, 1);
      hoveredPiece.value = null;
      redraw();
    }
  }

  function clearPieces(): void {
    pieces.value = [];
    redraw();
  }

  function resizeCanvas(): void {
    if (!canvas.value) return;
    canvas.value.width = window.innerWidth;
    canvas.value.height = window.innerHeight;
    redraw();
  }

  function handleMouseDown(e: MouseEvent): void {
    if (!canvas.value) return;
    const rect = canvas.value.getBoundingClientRect();
    const mouseX = e.clientX - rect.left;
    const mouseY = e.clientY - rect.top;
    const gridSize = getGridSize();

    // Reset drag tracking
    hasDragged.value = false;

    // Don't allow dragging in delete mode
    if (isDeleteMode.value) return;

    isPanning.value = true;
    panStartX.value = mouseX;
    panStartY.value = mouseY;

    const pieceAtPosition = findPieceAtPosition(mouseX, mouseY);
    if (pieceAtPosition) {
      draggingPiece.value = pieceAtPosition;
      dragStartPiece = { ...pieceAtPosition };
      const [px, py] = toCanvasCoords(pieceAtPosition.x, pieceAtPosition.y);
      offsetX = (mouseX - px) / gridSize;
      offsetY = (mouseY - py) / gridSize;
      isPanning.value = false;

      groupHoldTimeout = setTimeout(() => {
        startGroupDrag(pieceAtPosition, mouseX, mouseY);
      }, 300);
    }
    
    saveHistoryIfChanged();
  }

  function handleMouseMove(e: MouseEvent): void {
    if (!canvas.value) return;
    const rect = canvas.value.getBoundingClientRect();
    const mouseX = e.clientX - rect.left;
    const mouseY = e.clientY - rect.top;
    lastMouseX.value = mouseX;
    lastMouseY.value = mouseY;

    const gridSize = getGridSize();

    // Track if we've moved the mouse (indicating a drag)
    if (isPanning.value || draggingPiece.value || draggingGroup.value) {
      hasDragged.value = true;
    }

    // Update cursor style based on mode
    if (isDeleteMode.value) {
      canvas.value.style.cursor = 'crosshair';
      // Update hovered piece for delete mode
      const pieceUnderMouse = findPieceAtPosition(mouseX, mouseY);
      if (hoveredPiece.value !== pieceUnderMouse) {
        hoveredPiece.value = pieceUnderMouse;
        redraw();
      }
    } else {
      canvas.value.style.cursor = (draggingPiece.value || draggingGroup.value) ? 'grabbing' : 'default';
    }

    if (!draggingGroup.value && groupHoldTimeout) {
      clearTimeout(groupHoldTimeout);
      groupHoldTimeout = null;
    }

    if (ghostPiece.value && !isDeleteMode.value) {
      updateGhostPiecePosition(mouseX, mouseY);
      redraw();
    }

    if (draggingGroup.value && !isDeleteMode.value) {
      const [px, py] = toCanvasCoords(0, 0);
      const anchorX = (mouseX - px) / gridSize - groupOffsetX;
      const anchorY = (mouseY - py) / gridSize - groupOffsetY;
      for (const p of draggingGroup.value) {
        const rel = groupRelativeOffsets.get(p)!;
        p.x = anchorX + rel.dx;
        p.y = anchorY + rel.dy;
      }
      redraw();
    } else if (draggingPiece.value && !isDeleteMode.value) {
      const [px, py] = toCanvasCoords(0, 0);
      // Remove grid snapping for dragged pieces - use exact mouse coordinates
      const exactX = (mouseX - px) / gridSize - offsetX;
      const exactY = (mouseY - py) / gridSize - offsetY;
      draggingPiece.value.x = exactX;
      draggingPiece.value.y = exactY;

      // Attempt piece-to-piece snapping while dragging
      if (!isShiftPressed.value) {
        const others = pieces.value.filter(p => p !== draggingPiece.value);
        const snapDist = 20 / getGridSize();
        const snap = findSnapPosition(draggingPiece.value, others, snapDist);
        if (snap) {
          const candidate = {
            ...draggingPiece.value,
            x: snap.position.x,
            y: snap.position.y,
            rotation: snap.rotation,
            flipped:
              snap.flipped !== undefined
                ? snap.flipped
                : draggingPiece.value.flipped,
          } as TrackPiece;

          if (!checkCollision(candidate, others)) {
            Object.assign(draggingPiece.value, candidate);
          }
        }
      }

      redraw();
    } else if (isPanning.value) {
      offsetPanX.value += mouseX - panStartX.value;
      offsetPanY.value += mouseY - panStartY.value;
      panStartX.value = mouseX;
      panStartY.value = mouseY;
      redraw();
    }
  }

  function handleMouseUp(e: MouseEvent): void {
    if (groupHoldTimeout) {
      clearTimeout(groupHoldTimeout);
      groupHoldTimeout = null;
    }
    if (draggingGroup.value) {
      const overlap = pieces.value.some((p) => {
        if (draggingGroup.value!.includes(p)) return false;
        return draggingGroup.value!.some(g => wouldOverlap(g, p));
      });
      if (overlap) {
        for (const piece of draggingGroup.value) {
          const orig = groupStartPositions.get(piece);
          if (orig) {
            piece.x = orig.x;
            piece.y = orig.y;
            piece.rotation = orig.rotation;
            piece.flipped = orig.flipped;
          }
        }
      }
      draggingGroup.value = null;
      dragGroupAnchor = null;
      groupRelativeOffsets.clear();
      groupStartPositions.clear();
      saveHistoryIfChanged();
    }

    if (draggingPiece.value) {
      const overlap = pieces.value.some(
        (p) => p !== draggingPiece.value && wouldOverlap(draggingPiece.value!, p)
      );
      if (overlap && dragStartPiece) {
        draggingPiece.value.x = dragStartPiece.x;
        draggingPiece.value.y = dragStartPiece.y;
        draggingPiece.value.rotation = dragStartPiece.rotation;
        draggingPiece.value.flipped = dragStartPiece.flipped;
      }
      draggingPiece.value = null;
      dragStartPiece = null;
      saveHistoryIfChanged();
    }
    isPanning.value = false;
    
    // Don't place pieces if we were dragging (panning or moving pieces)
    if (hasDragged.value) return;
    
    if (!canvas.value) return;
    const rect = canvas.value.getBoundingClientRect();
    const mouseX = e.clientX - rect.left;
    const mouseY = e.clientY - rect.top;

    // Handle delete mode
    if (isDeleteMode.value) {
      const pieceToDelete = findPieceAtPosition(mouseX, mouseY);
      if (pieceToDelete) {
        deletePiece(pieceToDelete);
      }
      return;
    }

    // Handle normal piece placement
    if (!selectedPieceType.value) return;
    
    // Calculate grid position
    const gridSize = getGridSize();
    const [centerX, centerY] = toCanvasCoords(0, 0);
    const x = Math.round((mouseX - centerX) / gridSize);
    const y = Math.round((mouseY - centerY) / gridSize);
    
    // Create piece to place - use snapped position if available, otherwise use calculated position
    let pieceToPlace: TrackPiece;
    
    if (snappedGhostPiece.value) {
      // Use snapped position
      pieceToPlace = {
        ...snappedGhostPiece.value
      };
    } else if (ghostPiece.value) {
      // Use regular ghost position
      pieceToPlace = {
        ...ghostPiece.value
      };
    } else {
      // Create new piece at cursor position
      pieceToPlace = {
        x,
        y,
        type: selectedPieceType.value,
        rotation: 0,
        flipped: false
      };
    }
    
    // Prevent placing pieces on top of existing ones
    const overlaps = pieces.value.some(p => wouldOverlap(pieceToPlace, p));
    if (overlaps) {
      console.warn('Piece overlaps with an existing piece, placement aborted');
      return;
    }

    pieces.value.push(pieceToPlace);
    
    // Update ghost piece for next placement
    ghostPiece.value = {
      x,
      y,
      type: selectedPieceType.value,
      rotation: ghostPiece.value?.rotation || 0,
      flipped: ghostPiece.value?.flipped || false
    };
    
    // Update ghost piece position and snapping
    updateGhostPiecePosition(mouseX, mouseY);
    redraw();
  }

  function handleWheel(e: WheelEvent): void {
    e.preventDefault();
    const delta = e.deltaY > 0 ? 1 : e.deltaY < 0 ? -1 : 0;
    if (delta < 0) {
      zoom.value = Math.min(zoom.value * 1.1, 4);
    } else {
      zoom.value = Math.max(zoom.value / 1.1, 0.25);
    }
    redraw();
  }

  function handleKeyDown(e: KeyboardEvent): void {
    // Handle view controls (zoom reset, undo)
    if (handleViewControls(e)) return;
    
    // Handle piece placement (S, C, D keys)
    if (handlePiecePlacement(e)) return;
    
    // Handle piece rotation
    if (handleGhostPieceRotation(e)) return;
    if (handleDraggedPieceRotation(e)) return;
    
    // Handle piece flipping
    if (handleGhostPieceFlip(e)) return;
    if (handleDraggedPieceFlip(e)) return;
    
    // Handle escape key for dragged pieces
    if (handleDraggedPieceEscape(e)) return;
    
    // Handle clear selection
    if (e.key === 'Escape') {
      clearSelection();
      return;
    }
    
    // Handle debug connection points toggle
    if (e.key === 'q' || e.key === 'Q') {
      showConnectionPoints.value = !showConnectionPoints.value;
      redraw();
      return;
    }

    // Handle invalid zone debug toggle
    if (e.key === 'b' || e.key === 'B') {
      showInvalidZones.value = !showInvalidZones.value;
      redraw();
      return;
    }
    
    // Handle shift key for disabling snapping
    if (e.key === 'Shift') {
      isShiftPressed.value = true;
    }
  }

  function handleDraggedPieceRotation(e: KeyboardEvent): boolean {
    if (!draggingPiece.value || (e.key !== 'r' && e.key !== 'R')) {
      return false;
    }
    
    draggingPiece.value.rotation =
      (draggingPiece.value.rotation + ROTATION_STEP) % (2 * Math.PI);
    const originalRotation = draggingPiece.value.rotation;
    const overlap = pieces.value.some(
      (p) => p !== draggingPiece.value && wouldOverlap(draggingPiece.value!, p)
    );
    if (overlap) {
      draggingPiece.value.rotation = originalRotation;
    }
    redraw();
    return true;
  }

  function handleDraggedPieceEscape(e: KeyboardEvent): boolean {
    if (!(draggingPiece.value || draggingGroup.value) || e.key !== 'Escape') {
      return false;
    }

    clearSelection();
    return true;
  }

  function handleGhostPieceRotation(e: KeyboardEvent): boolean {
    if (!ghostPiece.value || (e.key !== 'r' && e.key !== 'R')) {
      return false;
    }
    
    const direction = e.shiftKey ? -1 : 1;

    ghostPiece.value.rotation =
      (ghostPiece.value.rotation + direction * ROTATION_STEP + 2 * Math.PI) % (2 * Math.PI);
    redraw();
    return true;
  }

  function handleDraggedPieceFlip(e: KeyboardEvent): boolean {
    if (!draggingPiece.value || (e.key !== 'f' && e.key !== 'F')) {
      return false;
    }

    const originalFlipped = draggingPiece.value.flipped;
    draggingPiece.value.flipped = !draggingPiece.value.flipped;
    const overlap = pieces.value.some(
      (p) => p !== draggingPiece.value && wouldOverlap(draggingPiece.value!, p)
    );
    if (overlap) {
      draggingPiece.value.flipped = originalFlipped;
    }
    redraw();
    return true;
  }

  function handleGhostPieceFlip(e: KeyboardEvent): boolean {
    if (!ghostPiece.value || (e.key !== 'f' && e.key !== 'F')) {
      return false;
    }
    
    ghostPiece.value.flipped = !ghostPiece.value.flipped;
    redraw();
    return true;
  }

  function handlePiecePlacement(e: KeyboardEvent): boolean {
    const pieceTypeMap: Record<string, TrackPieceType> = {
      's': 'straight',
      'S': 'straight',
      'c': 'curve',
      'C': 'curve',
      'd': null, // Delete mode
      'D': null, // Delete mode
      'Escape': null
    };
    
    const newPieceType = pieceTypeMap[e.key];
    if (newPieceType === undefined) {
      return false;
    }
    
    // Handle delete mode
    if (e.key === 'd' || e.key === 'D') {
      enableDeleteMode();
      return true;
    }
    
    // Use current mouse position without grid snapping
    const gridSize = getGridSize();
    const [canvasCenterX, canvasCenterY] = toCanvasCoords(0, 0);
    const mouseX = (lastMouseX.value - canvasCenterX) / gridSize;
    const mouseY = (lastMouseY.value - canvasCenterY) / gridSize;
    
    // Update selection and ghost piece
    selectedPieceType.value = newPieceType;
    isDeleteMode.value = false;
    hoveredPiece.value = null;
    ghostPiece.value = {
      x: mouseX,
      y: mouseY,
      type: newPieceType,
      rotation: 0,
      flipped: false,
    };
    
    redraw();
    return true;
  }

  function handleKeyUp(e: KeyboardEvent): void {
    // Track shift key state
    isShiftPressed.value = e.shiftKey;
  }

  function handleViewControls(e: KeyboardEvent): boolean {
    const isMac = navigator.userAgent.toLowerCase().indexOf('mac') !== -1;
    const isMetaOrCtrl = isMac ? e.metaKey : e.ctrlKey;
    
    // Handle zoom reset (Cmd/Ctrl + 0)
    if (isMetaOrCtrl && e.key === '0') {
      e.preventDefault();
      zoom.value = 1;
      offsetPanX.value = 0;
      offsetPanY.value = 0;
      redraw();
      return true;
    }
    
    // Handle undo (Cmd/Ctrl + Z)
    if (isMetaOrCtrl && e.key === 'z') {
      e.preventDefault();
      undoLastAction();
      return true;
    }
    
    return false;
  }

  function initCanvas(): void {
    const el = canvas.value;
    if (!el) return;
    ctx = el.getContext('2d');

    el.addEventListener('mousedown', handleMouseDown);
    el.addEventListener('mousemove', handleMouseMove);
    el.addEventListener('mouseup', handleMouseUp);
    el.addEventListener('wheel', handleWheel, { passive: false });
    window.addEventListener('keyup', handleKeyUp);
    resizeCanvas();
    window.addEventListener('resize', resizeCanvas);
    redraw();
  }

  function cleanup(): void {
    const el = canvas.value;
    if (!el) return;
    el.removeEventListener('mousedown', handleMouseDown);
    el.removeEventListener('mousemove', handleMouseMove);
    el.removeEventListener('mouseup', handleMouseUp);
    el.removeEventListener('wheel', handleWheel);
    window.removeEventListener('keyup', handleKeyUp);
    window.removeEventListener('resize', resizeCanvas);
  }

  function generateAutoLayout(straightCount: number, curveCount: number): void {
    // Clear existing pieces and save to history
    saveHistoryIfChanged();
    pieces.value = [];
    
    // Generate new layout using the auto-layout composable
    const newPieces = generateAutoLayoutPieces(straightCount, curveCount);
    pieces.value = newPieces;
    
    // Center the view on the generated layout
    offsetPanX.value = 0;
    offsetPanY.value = 0;
    
    redraw();
  }
  
  function loadLayout(jsonData: string): void {
    try {
      const parsedPieces = JSON.parse(jsonData);
      
      // Validate the data structure
      if (!Array.isArray(parsedPieces)) {
        throw new Error('Invalid layout data: expected an array');
      }
      
      // Validate each piece has required properties
      for (const piece of parsedPieces) {
        if (typeof piece.x !== 'number' || typeof piece.y !== 'number' || 
            !piece.type || typeof piece.rotation !== 'number') {
          throw new Error('Invalid piece data: missing required properties');
        }
        
        if (piece.type !== 'straight' && piece.type !== 'curve') {
          throw new Error(`Invalid piece type: ${piece.type}`);
        }
      }
      
      // Save current state to history before loading
      saveHistoryIfChanged();
      
      // Load the new layout
      pieces.value = parsedPieces.map(piece => ({
        x: piece.x,
        y: piece.y,
        type: piece.type,
        rotation: piece.rotation,
        flipped: piece.flipped || false
      }));
      
      // Validate the loaded layout
      const validation = validateLayout(pieces.value);
      if (!validation.isValid) {
        console.error('⚠️ Loaded layout has validation errors:', validation.errors);
        copyStatus.value = `Layout loaded with ${validation.errors.length} validation errors - check console`;
        setTimeout(() => (copyStatus.value = ''), 4000);
      } else {
        copyStatus.value = 'Layout loaded and validated!';
        setTimeout(() => (copyStatus.value = ''), 2000);
      }
      
      // Center the view on the loaded layout
      offsetPanX.value = 0;
      offsetPanY.value = 0;
      
      redraw();
      
    } catch (err) {
      console.error('Failed to load layout:', err);
      copyStatus.value = 'Invalid layout data';
      setTimeout(() => (copyStatus.value = ''), 3000);
    }
  }

  function updateGhostPiecePosition(mouseX: number, mouseY: number): void {
    if (!ghostPiece.value || isDeleteMode.value) return;
    
    const gridSize = getGridSize();
    const [px, py] = toCanvasCoords(0, 0);
    // Direct mouse position conversion to grid coordinates (no grid snapping)
    const newX = (mouseX - px) / gridSize;
    const newY = (mouseY - py) / gridSize;
    
    // Update the base ghost piece position with exact mouse coordinates
    ghostPiece.value.x = newX;
    ghostPiece.value.y = newY;
    
    // Check for piece-to-piece snapping (independent of grid)
    // Use a more generous snap distance to make snapping actually work
    const snapResult = !isShiftPressed.value ? findSnapPosition(ghostPiece.value, pieces.value, 2.0) : null;
    
    if (snapResult) {
      // Create snapped version, preserving user's flip state if snap doesn't require a flip
      snappedGhostPiece.value = {
        ...ghostPiece.value,
        x: snapResult.position.x,
        y: snapResult.position.y,
        rotation: snapResult.rotation,
        flipped: snapResult.flipped !== undefined ? snapResult.flipped : ghostPiece.value.flipped
      };
    } else {
      // No snap found, use regular ghost piece
      snappedGhostPiece.value = null;
    }
  }

  return {
    pieces,
    ghostPiece,
    snappedGhostPiece,
    draggingPiece,
    hoveredPiece,
    selectedPieceType,
    isDeleteMode,
    showConnectionPoints,
    showInvalidZones,
    historyStack,
    isPanning,
    panStartX,
    panStartY,
    lastMouseX,
    lastMouseY,
    addStraight,
    addCurve,
    enableDeleteMode,
    clearSelection,
    clearPieces,
    undoLastAction,
    copyLayout,
    handleKeyDown,
    initCanvas,
    cleanup,
    generateAutoLayout,
    loadLayout,
    pieceCounts,
  };
}<|MERGE_RESOLUTION|>--- conflicted
+++ resolved
@@ -6,15 +6,11 @@
   findSnapPosition, 
   getConnectionIndicators,
   validateLayout,
-<<<<<<< HEAD
   wouldOverlap,
   getConnectedPieces,
-=======
   checkCollision,
->>>>>>> baccd4ff
   type TrackPiece,
   type GhostPiece, 
-  wouldOverlap,
   type TrackPieceType,
   type ConnectionPoint
 } from './trackPieces';
